--- conflicted
+++ resolved
@@ -65,12 +65,8 @@
 
     // Prepare email data for Resend API
     const resendData = {
-<<<<<<< HEAD
-      from: "All Ad <noreply@all-ad.in>",
-=======
       // from: emailData.from || "Acme <onboarding@resend.dev>", // Use Resend's test domain
       from: "Sivera <noreply@sivera.in>',",
->>>>>>> 7016f052
       to: Array.isArray(emailData.to) ? emailData.to : [emailData.to],
       subject: emailData.subject,
       html: emailData.html,
